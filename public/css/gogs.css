--- conflicted
+++ resolved
@@ -1,6 +1,3 @@
-.octicon {
-  color: #f5467a;
-}
 .emoji {
   width: 1.5em;
   height: 1.5em;
@@ -850,12 +847,8 @@
   margin-bottom: 20px;
 }
 .home .hero h1 {
-<<<<<<< HEAD
-  font-size: 5.5em;
+  font-size: 4.5em;
   color: #f5467a;
-=======
-  font-size: 4.5em;
->>>>>>> 9d40b8a8
 }
 .home .hero h2 {
   margin-top: 0;
