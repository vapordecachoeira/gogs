--- conflicted
+++ resolved
@@ -72,22 +72,16 @@
         prettyPrint();
 
         var $lineNums = $pre.parent().siblings('.lines-num');
-        if ($lineNums.length > 0) {
+        if($lineNums.length > 0){
             var nums = $pre.find('ol.linenums > li').length;
-            for (var i = 1; i <= nums; i++) {
-                $lineNums.append('<span id="L' + i + '" rel=".L' + i + '">' + i + '</span>');
+            for(var i=0;i < nums;i++){
+                $lineNums.append('<span id="L'+i+'" rel=".L'+i+'">'+(i+1)+'</span>');
             }
 
             var last;
-            $(document).on('click', '.lines-num span', function () {
+            $(document).on('click', '.lines-num span', function(){
                 var $e = $(this);
-<<<<<<< HEAD
-                console.log($e.parent().siblings('.lines-code').find('ol.linenums > ' + $e.attr('rel')));
-                console.log('ol.linenums > ' + $e.attr('rel'));
-                if (last) {
-=======
                 if(last){
->>>>>>> c8790eb7
                     last.removeClass('active');
                 }
                 last = $e.parent().siblings('.lines-code').find('ol.linenums > ' + $e.attr('rel'));
@@ -102,12 +96,12 @@
             var node = $(this);
             var val = encodeURIComponent(node.text().toLowerCase().replace(/[^\w\- ]/g, '').replace(/[ ]/g, '-'));
             var name = val;
-            if (headers[val] > 0) {
+            if(headers[val] > 0){
                 name = val + '-' + headers[val];
             }
-            if (headers[val] == undefined) {
+            if(headers[val] == undefined){
                 headers[val] = 1;
-            } else {
+            }else{
                 headers[val] += 1;
             }
             node = node.wrap('<div id="' + name + '" class="anchor-wrap" ></div>');
@@ -187,22 +181,20 @@
 }
 
 function initRepository() {
-    (function () {
-        var $guide = $('.guide-box');
-        if ($guide.length) {
-            var $url = $('#guide-clone-url');
-            $guide.find('button[data-url]').on("click",function () {
-                var $this = $(this);
-                if (!$this.hasClass('btn-primary')) {
-                    $guide.find('.btn-primary').removeClass('btn-primary').addClass("btn-default");
-                    $(this).addClass('btn-primary').removeClass('btn-default');
-                    $url.val($this.data("url"));
-                    $guide.find('span.clone-url').text($this.data('url'));
-                }
-            }).eq(0).trigger("click");
-            // todo copy to clipboard
-        }
-    })();
+    var $guide = $('.guide-box');
+    if ($guide.length) {
+        var $url = $('#guide-clone-url');
+        $guide.find('button[data-url]').on("click",function () {
+            var $this = $(this);
+            if (!$this.hasClass('btn-primary')) {
+                $guide.find('.btn-primary').removeClass('btn-primary').addClass("btn-default");
+                $(this).addClass('btn-primary').removeClass('btn-default');
+                $url.val($this.data("url"));
+                $guide.find('span.clone-url').text($this.data('url'));
+            }
+        }).eq(0).trigger("click");
+        // todo copy to clipboard
+    }
 }
 
 (function ($) {
