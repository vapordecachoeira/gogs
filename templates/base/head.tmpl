<!DOCTYPE html>
<html>
<head data-suburl="{{AppSubURL}}">
	<meta http-equiv="Content-Type" content="text/html; charset=UTF-8" />
	<meta http-equiv="X-UA-Compatible" content="IE=edge"/>
	{{if not .PageIsAdmin}}
		<meta name="author" content="{{if .Repository}}{{.Owner.Name}}{{else}}Gogs{{end}}" />
		<meta name="description" content="{{if .Repository}}{{.Repository.Name}}{{if .Repository.Description}} - {{.Repository.Description}}{{end}}{{else}}Gogs is a painless self-hosted Git service{{end}}" />
		<meta name="keywords" content="go, git, self-hosted, gogs">
	{{end}}
	<meta name="referrer" content="no-referrer" />
	<meta name="_csrf" content="{{.CSRFToken}}" />
	<meta name="_suburl" content="{{AppSubURL}}" />
	{{if .GoGetImport}}
		<meta name="go-import" content="{{.GoGetImport}} git {{.CloneLink.HTTPS}}">
		<meta name="go-source" content="{{.GoGetImport}} _ {{.GoDocDirectory}} {{.GoDocFile}}">
	{{end}}

	<!-- Open Graph Tags -->
	{{if .PageIsAdmin}}
	{{else if .PageIsUserProfile}}
		<meta property="og:url" content="{{.Owner.HTMLURL}}" />
		<meta property="og:type" content="profile" />
		<meta property="og:title" content="{{.Owner.Name}}{{if .Owner.FullName}} ({{.Owner.FullName}}){{end}}">
		<meta property="og:description" content="{{.Owner.Name}} has {{.Owner.NumFollowers}} followers and is following {{.Owner.NumFollowing}} people.">
		<meta property="og:image" content="{{.Owner.AvatarLink}}" />
	{{else if .Repository}}
		<meta property="og:url" content="{{.Repository.HTMLURL}}" />
		<meta property="og:type" content="object" />
		<meta property="og:title" content="{{.Repository.FullName}}">
		<meta property="og:description" content="{{.Repository.Description}}">
		<meta property="og:image" content="{{.Repository.Owner.AvatarLink}}" />
	{{else}}
		<meta property="og:url" content="{{AppURL}}" />
		<meta property="og:type" content="website" />
		<meta property="og:title" content="{{AppName}}">
		<meta property="og:description" content="Gogs is a painless self-hosted Git service.">
		<meta property="og:image" content="{{AppURL}}img/gogs-lg.png" />
		<meta property="og:site_name" content="Gogs">
	{{end}}

	<link rel="shortcut icon" href="{{AppSubURL}}/img/favicon.png" />

	<script src="{{AppSubURL}}/js/jquery-1.11.3.min.js"></script>
	<script src="{{AppSubURL}}/js/libs/jquery.are-you-sure.js"></script>
	<link rel="stylesheet" href="{{AppSubURL}}/assets/font-awesome-4.6.3/css/font-awesome.min.css">
	<link rel="stylesheet" href="{{AppSubURL}}/assets/octicons-4.3.0/octicons.min.css">

	<!-- notebook.js for rendering ipython notebooks and marked.js for rendering markdown in notebooks -->
	{{if .IsIPythonNotebook }}
		<script src="{{AppSubURL}}/plugins/notebookjs-0.2.6/notebook.min.js"></script>
		<script src="{{AppSubURL}}/plugins/marked-0.3.6/marked.min.js"></script>
	{{end}}

	{{if .RequireSimpleMDE}}
		<link rel="stylesheet" href="{{AppSubURL}}/plugins/simplemde-1.10.1/simplemde.min.css">
		<script src="{{AppSubURL}}/plugins/simplemde-1.10.1/simplemde.min.js"></script>
		<script src="{{AppSubURL}}/plugins/codemirror-5.17.0/addon/mode/loadmode.js"></script>
		<script src="{{AppSubURL}}/plugins/codemirror-5.17.0/mode/meta.js"></script>
		<script>
			CodeMirror.modeURL =  "{{AppSubURL}}/plugins/codemirror-5.17.0/mode/%N/%N.js";
		</script>
	{{end}}

	<!-- Stylesheet -->
	<link rel="stylesheet" href="{{AppSubURL}}/css/semantic-2.2.10.min.css">
	<link rel="stylesheet" href="{{AppSubURL}}/css/gogs.css?v={{MD5 AppVer}}">

	<!-- JavaScript -->
	<script src="{{AppSubURL}}/js/semantic-2.2.10.min.js"></script>
	<script src="{{AppSubURL}}/js/gogs.js?v={{MD5 AppVer}}"></script>

	<title>{{if .Title}}{{.Title}} - {{end}}{{AppName}}</title>

	<meta name="theme-color" content="{{ThemeColorMetaTag}}">

	{{template "inject/head" .}}
</head>
<body>
	<div class="full height">
		<noscript>Please enable JavaScript in your browser!</noscript>

		{{if not .PageIsInstall}}
			<div class="following bar light">
				<div class="ui container">
					<div class="ui grid">
						<div class="column">
							<div class="ui top secondary menu">
								<a class="item brand" href="{{AppSubURL}}/">
									<img class="ui mini image" src="{{AppSubURL}}/img/favicon.png">
								</a>

<<<<<<< HEAD
								{{if .IsSigned}}
									<a class="item{{if .PageIsDashboard}} active{{end}}" href="{{AppSubUrl}}/">{{.i18n.Tr "dashboard"}}</a>
									<!-- a class="item{{if .PageIsIssues}} active{{end}}" href="{{AppSubUrl}}/issues">{{.i18n.Tr "issues"}}</a-->
									<!--a class="item{{if .PageIsPulls}} active{{end}}" href="{{AppSubUrl}}/pulls">{{.i18n.Tr "pull_requests"}}</a-->
=======
								{{if .IsLogged}}
									<a class="item{{if .PageIsDashboard}} active{{end}}" href="{{AppSubURL}}/">{{.i18n.Tr "dashboard"}}</a>
									<a class="item{{if .PageIsIssues}} active{{end}}" href="{{AppSubURL}}/issues">{{.i18n.Tr "issues"}}</a>
									<a class="item{{if .PageIsPulls}} active{{end}}" href="{{AppSubURL}}/pulls">{{.i18n.Tr "pull_requests"}}</a>
>>>>>>> 6ea9642d
								{{else}}
									<a class="item{{if .PageIsHome}} active{{end}}" href="{{AppSubURL}}/">{{.i18n.Tr "home"}}</a>
								{{end}}

								<a class="item{{if .PageIsExplore}} active{{end}}" href="{{AppSubURL}}/explore/repos">{{.i18n.Tr "explore"}}</a>
								{{/*<div class="item">
									<div class="ui icon input">
									<input class="searchbox" type="text" placeholder="{{.i18n.Tr "search_project"}}">
									<i class="search icon"></i>
									</div>
									</div>*/}}

								{{if .IsLogged}}
									<div class="right menu">
										<div class="ui dropdown head link jump item poping up" data-content="{{.i18n.Tr "create_new"}}" data-variation="tiny inverted">
											<span class="text">
												<i class="octicon octicon-plus"><span class="sr-only">{{.i18n.Tr "create_new"}}</span></i>
												<i class="octicon octicon-triangle-down"></i>
											</span>
											<div class="menu">
												<a class="item" href="{{AppSubURL}}/repo/create">
													<i class="octicon octicon-plus"></i> {{.i18n.Tr "new_repo"}}
												</a>
<<<<<<< HEAD
												<!-- a class="item" href="{{AppSubUrl}}/repo/migrate">
													<i class="octicon octicon-repo-clone"></i> {{.i18n.Tr "new_migrate"}}
												</a -->
												{{if .SignedUser.CanCreateOrganization}}
												<a class="item" href="{{AppSubUrl}}/org/create">
=======
												<a class="item" href="{{AppSubURL}}/repo/migrate">
													<i class="octicon octicon-repo-clone"></i> {{.i18n.Tr "new_migrate"}}
												</a>
												{{if .LoggedUser.CanCreateOrganization}}
												<a class="item" href="{{AppSubURL}}/org/create">
>>>>>>> 6ea9642d
													<i class="octicon octicon-organization"></i> {{.i18n.Tr "new_org"}}
												</a>
												{{end}}
											</div><!-- end content create new menu -->
										</div><!-- end dropdown menu create new -->

										<div class="ui dropdown head link jump item poping up" tabindex="-1" data-content="{{.i18n.Tr "user_profile_and_more"}}" data-variation="tiny inverted">
											<span class="text avatar">
												<img class="ui small rounded image" src="{{.LoggedUser.RelAvatarLink}}">
												<span class="sr-only">{{.i18n.Tr "user_profile_and_more"}}</span>
												<i class="octicon octicon-triangle-down" tabindex="-1"></i>
											</span>
											<div class="menu" tabindex="-1">
												<div class="ui header">
													{{.i18n.Tr "signed_in_as"}} <strong>{{.LoggedUser.Name}}</strong>
												</div>

												<div class="divider"></div>
												<a class="item" href="{{AppSubURL}}/{{.LoggedUser.Name}}">
													<i class="octicon octicon-person"></i>
													{{.i18n.Tr "your_profile"}}<!-- Your profile -->
												</a>
												<a class="{{if .PageIsUserSettings}}active{{end}} item" href="{{AppSubURL}}/user/settings">
													<i class="octicon octicon-settings"></i>
													{{.i18n.Tr "your_settings"}}<!-- Your settings -->
												</a>
												<a class="item" target="_blank" href="https://gogs.io/docs" rel="noreferrer">
													<i class="octicon octicon-question"></i>
													{{.i18n.Tr "help"}}<!-- Help -->
												</a>
												{{if .IsAdmin}}
													<div class="divider"></div>

													<a class="{{if .PageIsAdmin}}active{{end}} item" href="{{AppSubURL}}/admin">
														<i class="icon settings"></i>
														{{.i18n.Tr "admin_panel"}}<!-- Admin Panel -->
													</a>
												{{end}}

												<div class="divider"></div>
												<a class="item" href="{{AppSubURL}}/user/logout">
													<i class="octicon octicon-sign-out"></i>
													{{.i18n.Tr "sign_out"}}<!-- Sign Out -->
												</a>
											</div><!-- end content avatar menu -->
										</div><!-- end dropdown avatar menu -->
									</div><!-- end signed user right menu -->

								{{else}}

									<a class="item" target="_blank" href="https://gogs.io/docs" rel="noreferrer">{{.i18n.Tr "help"}}</a>
									<div class="right menu">
										{{if .ShowRegistrationButton}}
											<a class="item{{if .PageIsSignUp}} active{{end}}" href="{{AppSubURL}}/user/sign_up">
												<i class="octicon octicon-person"></i> {{.i18n.Tr "register"}}
											</a>
										{{end}}
										<a class="item{{if .PageIsSignIn}} active{{end}}" href="{{AppSubURL}}/user/login?redirect_to={{.Link}}">
											<i class="octicon octicon-sign-in"></i> {{.i18n.Tr "sign_in"}}
										</a>
									</div><!-- end anonymous right menu -->

								{{end}}
							</div><!-- end top menu -->
						</div><!-- end column -->
					</div><!-- end grid -->
				</div><!-- end container -->
			</div><!-- end bar -->
		{{end}}
{{/*
	</div>
</body>
</html>
*/}}<|MERGE_RESOLUTION|>--- conflicted
+++ resolved
@@ -15,7 +15,7 @@
 		<meta name="go-import" content="{{.GoGetImport}} git {{.CloneLink.HTTPS}}">
 		<meta name="go-source" content="{{.GoGetImport}} _ {{.GoDocDirectory}} {{.GoDocFile}}">
 	{{end}}
-
+	
 	<!-- Open Graph Tags -->
 	{{if .PageIsAdmin}}
 	{{else if .PageIsUserProfile}}
@@ -90,17 +90,10 @@
 									<img class="ui mini image" src="{{AppSubURL}}/img/favicon.png">
 								</a>
 
-<<<<<<< HEAD
-								{{if .IsSigned}}
-									<a class="item{{if .PageIsDashboard}} active{{end}}" href="{{AppSubUrl}}/">{{.i18n.Tr "dashboard"}}</a>
-									<!-- a class="item{{if .PageIsIssues}} active{{end}}" href="{{AppSubUrl}}/issues">{{.i18n.Tr "issues"}}</a-->
-									<!--a class="item{{if .PageIsPulls}} active{{end}}" href="{{AppSubUrl}}/pulls">{{.i18n.Tr "pull_requests"}}</a-->
-=======
 								{{if .IsLogged}}
 									<a class="item{{if .PageIsDashboard}} active{{end}}" href="{{AppSubURL}}/">{{.i18n.Tr "dashboard"}}</a>
 									<a class="item{{if .PageIsIssues}} active{{end}}" href="{{AppSubURL}}/issues">{{.i18n.Tr "issues"}}</a>
 									<a class="item{{if .PageIsPulls}} active{{end}}" href="{{AppSubURL}}/pulls">{{.i18n.Tr "pull_requests"}}</a>
->>>>>>> 6ea9642d
 								{{else}}
 									<a class="item{{if .PageIsHome}} active{{end}}" href="{{AppSubURL}}/">{{.i18n.Tr "home"}}</a>
 								{{end}}
@@ -124,19 +117,11 @@
 												<a class="item" href="{{AppSubURL}}/repo/create">
 													<i class="octicon octicon-plus"></i> {{.i18n.Tr "new_repo"}}
 												</a>
-<<<<<<< HEAD
-												<!-- a class="item" href="{{AppSubUrl}}/repo/migrate">
-													<i class="octicon octicon-repo-clone"></i> {{.i18n.Tr "new_migrate"}}
-												</a -->
-												{{if .SignedUser.CanCreateOrganization}}
-												<a class="item" href="{{AppSubUrl}}/org/create">
-=======
 												<a class="item" href="{{AppSubURL}}/repo/migrate">
 													<i class="octicon octicon-repo-clone"></i> {{.i18n.Tr "new_migrate"}}
 												</a>
 												{{if .LoggedUser.CanCreateOrganization}}
 												<a class="item" href="{{AppSubURL}}/org/create">
->>>>>>> 6ea9642d
 													<i class="octicon octicon-organization"></i> {{.i18n.Tr "new_org"}}
 												</a>
 												{{end}}
