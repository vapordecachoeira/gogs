{{template "base/head" .}}
<div class="home">
	<div class="ui stackable middle very relaxed page grid">
		<div class="sixteen wide center aligned centered column">
<<<<<<< HEAD
			<div>
				<!-- img class="logo" src="{{AppSubUrl}}/img/gogs-lg.png" /-->
				<br/>
				<br/>
				<br/>
			</div>
			<div class="hero">
				<h1 class="ui icon header title">
					Open Source Fashion
=======
			<div class="logo">
				<img src="{{AppSubUrl}}/img/favicon.png" />
			</div>
			<div class="hero">
				<h1 class="ui icon header title">
					Gogs
>>>>>>> 9d40b8a8
				</h1>
				<h2>{{.i18n.Tr "app_desc"}}</h2>
			</div>
		</div>
	</div>
	{{if eq .Lang "de-DE"}}
		<div class="ui stackable middle very relaxed page grid">
			<div class="eight wide center column">
				<h1 class="hero ui icon header">
					<i class="octicon octicon-flame"></i> Einfach zu installieren
				</h1>
				<p class="large">
					Starte einfach <a target="_blank" href="https://gogs.io/docs/installation/install_from_binary.html">die Anwendung</a> für deine Plattform. Gogs gibt es auch für <a target="_blank" href="https://github.com/gogits/gogs/tree/master/docker">Docker</a>, <a target="_blank" href="https://github.com/geerlingguy/ansible-vagrant-examples/tree/master/gogs">Vagrant</a> oder als <a target="_blank" href="https://gogs.io/docs/installation/install_from_packages.html">Installationspaket</a>.
				</p>
			</div>
			<div class="eight wide center column">
				<h1 class="hero ui icon header">
					<i class="octicon octicon-device-desktop"></i> Plattformübergreifend
				</h1>
				<p class="large">
					Gogs läuft überall. <a target="_blank" href="http://golang.org/">Go</a> kompiliert für: Windows, Mac OS X, Linux, ARM, etc. Wähle dasjenige System, was dir am meisten gefällt!
				</p>
			</div>
		</div>
		<div class="ui stackable middle very relaxed page grid">
			<div class="eight wide center column">
				<h1 class="hero ui icon header">
					<i class="octicon octicon-rocket"></i> Leichtgewicht
				</h1>
				<p class="large">
					Gogs hat minimale Systemanforderungen und kann selbst auf einem günstigen und stromsparenden Raspberry Pi betrieben werden.
				</p>
			</div>
			<div class="eight wide center column">
				<h1 class="hero ui icon header">
					<i class="octicon octicon-code"></i> Quelloffen
				</h1>
				<p class="large">
					Der komplette Code befindet sich auf <a target="_blank" href="https://github.com/gogits/gogs/">GitHub</a>! Unterstütze uns bei der Verbesserung dieses Projekts. Trau dich!
				</p>
			</div>
		</div>
	{{else if eq .Lang "zh-CN"}}
		<div class="ui stackable middle very relaxed page grid">
			<div class="eight wide center column">
				<h1 class="hero ui icon header">
					<i class="octicon octicon-flame"></i> 易安装
				</h1>
				<p class="large">
					您除了可以根据操作系统平台通过 <a target="_blank" href="https://gogs.io/docs/installation/install_from_binary.html">二进制运行</a>，还可以通过 <a target="_blank" href="https://github.com/gogits/gogs/tree/master/docker">Docker</a> 或 <a target="_blank" href="https://github.com/geerlingguy/ansible-vagrant-examples/tree/master/gogs">Vagrant</a>，以及 <a target="_blank" href="https://gogs.io/docs/installation/install_from_packages.html">包管理</a> 安装。
				</p>
			</div>
			<div class="eight wide center column">
				<h1 class="hero ui icon header">
					<i class="octicon octicon-device-desktop"></i> 跨平台
				</h1>
				<p class="large">
					任何 <a target="_blank" href="http://golang.org/">Go 语言</a> 支持的平台都可以运行 Gogs，包括 Windows、Mac、Linux 以及 ARM。挑一个您喜欢的就行！
				</p>
			</div>
		</div>
		<div class="ui stackable middle very relaxed page grid">
			<div class="eight wide center column">
				<h1 class="hero ui icon header">
					<i class="octicon octicon-rocket"></i> 轻量级
				</h1>
				<p class="large">
					一个廉价的树莓派的配置足以满足 Gogs 的最低系统硬件要求。最大程度上节省您的服务器资源！
				</p>
			</div>
			<div class="eight wide center column">
				<h1 class="hero ui icon header">
					<i class="octicon octicon-code"></i> 开源化
				</h1>
				<p class="large">
					所有的代码都开源在 <a target="_blank" href="https://github.com/gogits/gogs/">GitHub</a> 上，赶快加入我们来共同发展这个伟大的项目！还等什么？成为贡献者吧！
				</p>
			</div>
		</div>
	{{else if eq .Lang "fr-FR"}}
		<div class="ui stackable middle very relaxed page grid">
			<div class="eight wide center column">
				<h1 class="hero ui icon header">
					<i class="octicon octicon-flame"></i> Facile à installer
				</h1>
				<p class="large">
				    Il suffit de <a target="_blank" href="https://gogs.io/docs/installation/install_from_binary.html">lancer l'exécutable</a> correspondant à votre système.
                    Ou d'utiliser Gogs avec <a target="_blank" href="https://github.com/gogits/gogs/tree/master/docker">Docker</a> ou
                    <a target="_blank" href="https://github.com/geerlingguy/ansible-vagrant-examples/tree/master/gogs">Vagrant</a>
                    ou en l'installant depuis un <a target="_blank" href="https://gogs.io/docs/installation/install_from_packages.html">package</a>.
				</p>
			</div>
			<div class="eight wide center column">
				<h1 class="hero ui icon header">
					<i class="octicon octicon-device-desktop"></i> Multi-plateforme
				</h1>
				<p class="large">
					Gogs tourne partout où <a target="_blank" href="http://golang.org/">Go</a> peut être compilé : Windows, Mac OS X, Linux, ARM, etc. Choisissez votre préféré !
				</p>
			</div>
		</div>
		<div class="ui stackable middle very relaxed page grid">
			<div class="eight wide center column">
				<h1 class="hero ui icon header">
					<i class="octicon octicon-rocket"></i> Léger
				</h1>
				<p class="large">
					Gogs utilise peu de ressources. Il peut même tourner sur un Raspberry Pi très bon marché. Économisez l'énergie de vos serveurs !
				</p>
			</div>
			<div class="eight wide center column">
				<h1 class="hero ui icon header">
					<i class="octicon octicon-code"></i> Open Source
				</h1>
				<p class="large">
					Toutes les sources sont sur <a target="_blank" href="https://github.com/gogits/gogs/">GitHub</a> ! Rejoignez-nous et contribuez à rendre ce projet encore meilleur.
				</p>
			</div>
		</div>
	{{else if eq .Lang "es-ES"}}
		<div class="ui stackable middle very relaxed page grid">
			<div class="eight wide center column">
				<h1 class="hero ui icon header">
					<i class="octicon octicon-flame"></i> Fácil de instalar
				</h1>
				<p class="large">
					Simplemente <a target="_blank" href="https://gogs.io/docs/installation/install_from_binary.html">arranca el binario</a> para tu plataforma. O usa Gogs con <a target="_blank" href="https://github.com/gogits/gogs/tree/master/docker">Docker</a> o <a target="_blank" href="https://github.com/geerlingguy/ansible-vagrant-examples/tree/master/gogs">Vagrant</a>, o utilice el <a target="_blank" href="https://gogs.io/docs/installation/install_from_packages.html">paquete</a>.
				</p>
			</div>
			<div class="eight wide center column">
				<h1 class="hero ui icon header">
					<i class="octicon octicon-device-desktop"></i> Multiplatforma
				</h1>
				<p class="large">
					Gogs funciona en cualquier parte, <a target="_blank" href="http://golang.org/">Go</a> puede compilarse en: Windows, Mac OS X, Linux, ARM, etc. !Elige tu favorita!
				</p>
			</div>
		</div>
		<div class="ui stackable middle very relaxed page grid">
			<div class="eight wide center column">
				<h1 class="hero ui icon header">
					<i class="octicon octicon-rocket"></i> Ligero
				</h1>
				<p class="large">
					Gogs tiene pocos requisitos y puede funcionar en una Raspberry Pi barata. !Ahorra energía!
				</p>
			</div>
			<div class="eight wide center column">
				<h1 class="hero ui icon header">
					<i class="octicon octicon-code"></i> Open Source
				</h1>
				<p class="large">
					¡Está todo en <a target="_blank" href="https://github.com/gogits/gogs/">GitHub</a>! Uniros contribuyendo a hacer este proyecto todavía mejor. ¡No seas tímido y colabora!
				</p>
			</div>
		</div>
	{{else if eq .Lang "pt-BR"}}
		<div class="ui stackable middle very relaxed page grid">
			<div class="eight wide center column">
				<h1 class="hero ui icon header">
					<i class="octicon octicon-flame"></i> Fácil de instalar
				</h1>
				<p class="large">
					Simplesmente <a target="_blank" href="https://gogs.io/docs/installation/install_from_binary.html">rode o executável</a> para o seu sistema operacional. Ou obtenha o Gogs com o <a target="_blank" href="https://github.com/gogits/gogs/tree/master/docker">Docker</a> ou <a target="_blank" href="https://github.com/geerlingguy/ansible-vagrant-examples/tree/master/gogs">Vagrant</a>, ou baixe o <a target="_blank" href="https://gogs.io/docs/installation/install_from_packages.html">pacote</a>.
				</p>
			</div>
			<div class="eight wide center column">
				<h1 class="hero ui icon header">
					<i class="octicon octicon-device-desktop"></i> Multi-plataforma
				</h1>
				<p class="large">
					Gogs roda em qualquer sistema operacional em que <a target="_blank" href="http://golang.org/">Go</a> consegue compilar: Windows, Mac OS X, Linux, ARM, etc. Escolha qual você gosta mais!
				</p>
			</div>
		</div>
		<div class="ui stackable middle very relaxed page grid">
			<div class="eight wide center column">
				<h1 class="hero ui icon header">
					<i class="octicon octicon-rocket"></i> Leve e rápido
				</h1>
				<p class="large">
					Gogs utiliza poucos recursos e consegue mesmo rodar no barato Raspberry Pi. Economize energia elétrica da sua máquina!
				</p>
			</div>
			<div class="eight wide center column">
				<h1 class="hero ui icon header">
					<i class="octicon octicon-code"></i> Código aberto
				</h1>
				<p class="large">
					Está tudo no <a target="_blank" href="https://github.com/gogits/gogs/">GitHub</a>! Contribua e torne este projeto ainda melhor. Não tenha vergonha de contribuir!
				</p>
			</div>
		</div>
	{{else if eq .Lang "ru-RU"}}
		<div class="ui stackable middle very relaxed page grid">
			<div class="eight wide center column">
				<h1 class="hero ui icon header">
					<i class="octicon octicon-flame"></i> Простой в установке
				</h1>
				<p class="large">
					Просто <a target="_blank" href="https://gogs.io/docs/installation/install_from_binary.html">запустите исполняемый файл</a> для вашей платформы. Используйте Gogs с <a target="_blank" href="https://github.com/gogits/gogs/tree/master/docker">Docker</a> или <a target="_blank" href="https://github.com/geerlingguy/ansible-vagrant-examples/tree/master/gogs">Vagrant</a>, или загрузите <a target="_blank" href="https://gogs.io/docs/installation/install_from_packages.html">пакет</a>.
				</p>
			</div>
			<div class="eight wide center column">
				<h1 class="hero ui icon header">
					<i class="octicon octicon-device-desktop"></i> Кроссплатформенный
				</h1>
				<p class="large">
					Gogs работает на любой операционной системе, которая может компилировать <a target="_blank" href="http://golang.org/">Go</a>: Windows, Mac OS X, Linux, ARM и т. д. Выбирайте, что вам больше нравится!
				</p>
			</div>
		</div>
		<div class="ui stackable middle very relaxed page grid">
			<div class="eight wide center column">
				<h1 class="hero ui icon header">
					<i class="octicon octicon-rocket"></i> Легковесный
				</h1>
				<p class="large">
					Gogs имеет низкие системные требования и может работать на недорогом Raspberry Pi. Экономьте энергию вашей машины!
				</p>
			</div>
			<div class="eight wide center column">
				<h1 class="hero ui icon header">
					<i class="octicon octicon-code"></i> Открытый исходный код
				</h1>
				<p class="large">
					Всё это на <a target="_blank" href="https://github.com/gogits/gogs/">GitHub</a>! Присоединяйтесь к нам, внося вклад, чтобы сделать этот проект еще лучше. Не бойтесь помогать!
				</p>
			</div>
		</div>
	{{else if eq .Lang "uk-UA"}}
		<div class="ui stackable middle very relaxed page grid">
			<div class="eight wide center column">
				<h1 class="hero ui icon header">
					<i class="octicon octicon-flame"></i> Простий у втановленні
				</h1>
				<p class="large">
					Просто <a target="_blank" href="https://gogs.io/docs/installation/install_from_binary.html">запустіть виконуваний файл</a> для вашої платформи. Використовуйте Gogs с <a target="_blank" href="https://github.com/gogits/gogs/tree/master/docker">Docker</a> або <a target="_blank" href="https://github.com/geerlingguy/ansible-vagrant-examples/tree/master/gogs">Vagrant</a>, або завантажте <a target="_blank" href="https://gogs.io/docs/installation/install_from_packages.html">пакет</a>.
				</p>
			</div>
			<div class="eight wide center column">
				<h1 class="hero ui icon header">
					<i class="octicon octicon-device-desktop"></i> Кросплатформність
				</h1>
				<p class="large">
					Gogs працює у будь-якій операційній системі, що може компілювати <a target="_blank" href="http://golang.org/">Go</a>: Windows, Mac OS X, Linux, ARM і т. д. Обирайте що вам більше до вподоби!
				</p>
			</div>
		</div>
		<div class="ui stackable middle very relaxed page grid">
			<div class="eight wide center column">
				<h1 class="hero ui icon header">
					<i class="octicon octicon-rocket"></i> Легковісний
				</h1>
				<p class="large">
					Gogs має низькі системні вимоги та може працювати на недорогому Raspberry Pi. Економте енергію вашої машини!
				</p>
			</div>
			<div class="eight wide center column">
				<h1 class="hero ui icon header">
					<i class="octicon octicon-code"></i> Відкритий сирцевий код
				</h1>
				<p class="large">
					Все це у <a target="_blank" href="https://github.com/gogits/gogs/">GitHub</a>! Приєднуйтеся до нас, робіть внесок, щоб зробити цей проект ще краще. Не бійтеся допомагати!
				</p>
			</div>
		</div>
	{{else}}
		<div class="ui stackable middle very relaxed page grid">
			<div class="eight wide center column">
				<h1 class="hero ui icon header">
					<i class="octicon octicon-flame"></i> Work together
				</h1>
				<p class="large">
					OSF is a collaborative community of fashion designers. Upload yor designs or <a href="{{AppSubUrl}}/explore/repos">{{.i18n.Tr "explore"}}</a> our gallery.
					Got inspired by a project? 'fork it' into a new version and make your own changes.
				</p>
			</div>
			<div class="eight wide center column">
				<h1 class="hero ui icon header">
					<i class="octicon octicon-code"></i> Open Source
				</h1>
				<p class="large">
					All the projects are open source and versioned like software. You can copy and modify them,
					check how they evolved over time and never lose track of any change!
				</p>
			</div>
		</div>
		<div class="ui stackable middle very relaxed page grid">
			<div class="eight wide center column">
				<h1 class="hero ui icon header">
					<i class="octicon octicon-rocket"></i> xxxxxxx
				</h1>
				<p class="large">
					xxxxxxxxxxxx
				</p>
			</div>
			<div class="eight wide center column">
				<h1 class="hero ui icon header">
					<i class="octicon octicon-device-desktop"></i> yyyyyyy
				</h1>
				<p class="large">
					yyyyyyyy
				</p>
			</div>
		</div>
	{{end}}
	{{template "explore/repo_list" .}}
</div>
{{template "base/footer" .}}<|MERGE_RESOLUTION|>--- conflicted
+++ resolved
@@ -2,9 +2,9 @@
 <div class="home">
 	<div class="ui stackable middle very relaxed page grid">
 		<div class="sixteen wide center aligned centered column">
-<<<<<<< HEAD
-			<div>
-				<!-- img class="logo" src="{{AppSubUrl}}/img/gogs-lg.png" /-->
+
+			<div class="logo">
+				<!--img src="{{AppSubUrl}}/img/favicon.png" /-->
 				<br/>
 				<br/>
 				<br/>
@@ -12,14 +12,6 @@
 			<div class="hero">
 				<h1 class="ui icon header title">
 					Open Source Fashion
-=======
-			<div class="logo">
-				<img src="{{AppSubUrl}}/img/favicon.png" />
-			</div>
-			<div class="hero">
-				<h1 class="ui icon header title">
-					Gogs
->>>>>>> 9d40b8a8
 				</h1>
 				<h2>{{.i18n.Tr "app_desc"}}</h2>
 			</div>
